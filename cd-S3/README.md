--- conflicted
+++ resolved
@@ -78,9 +78,24 @@
 
 ### IAM User
 
-Creating an IAM User is similar to creating a IAM role. To know more about the difference, read [here](https://docs.aws.amazon.com/IAM/latest/UserGuide/id.html).
-
-The IAM user should have permissions to access CodeDeploy. Generate and save the access keys file for later use. Contact AWS admin for pre-existing keys.
+The process of creating an IAM User is similar to creating a IAM role. 
+
+* Under ```Services```, select ```IAM```.
+
+![IAM user](images/iam-user.png)
+
+* Click on ```Add User```.
+
+* Give a name, ```GitHubActionsUser```. Allow only ```programmatic access```. Click on Next.
+![IAM user](images/iam-user-2.png)
+
+* The IAM user should have permissions to access CodeDeploy. For the purpose of the demo, attach ```AWSCodeDeployFullAccess``` policy. 
+
+![IAM user](images/iam-user-3.png)
+
+Download and save the access keys file safely for later use. Contact AWS admin for pre-existing keys.
+
+To know more about the differences between IAM users and roles, follow [link](https://docs.aws.amazon.com/IAM/latest/UserGuide/id.html).
 
 ## CodeDeploy
 AWS CodeDeploy automates your software deployments, allowing for reliable and rapid deployment. CodeDeploy can be used to deploy the application to Amazon EC2, AWS Fargate, AWS Lambda, or your on-premises servers. 
@@ -140,7 +155,7 @@
 1. From the Github repo.
 2. From an S3 bucket.
 
-The advantages of using a S3 bucket instead of a direct connect are two fold. First, deploying code from github requires a manual authentication step where the engineer needs to authorize AWS to connect to Github. This process would not scale well. Second, deploying code using github copies the entire code in the repository to the EC2 instance. The EC2 instance should ideally only have the executble and the files needed for CodeDeploy to run.
+The advantages of using a S3 bucket instead of a direct connect are two fold. First, deploying code from github requires a manual authentication step where the engineer needs to authorize AWS to connect to Github. This process would not scale well. Second, deploying code using github copies the entire code in the repository to the EC2 instance. The EC2 instance should ideally only have the executable and the files needed for CodeDeploy to run.
 
 Hence, we choose to deploy the code from an S3 bucket. It is required that the S3 bucket has the contents that to be deployed compressed and uploaded in the ```zip``` format.
 
@@ -166,13 +181,13 @@
 
 ### GitHub Secrets - Authentication and authorization
 
-* Add the AWS user credentials with permissions to access CodeDeploy to Github Secrets. To add secrets, click on the repository, ```Settings``` tab -> ```Secrets```.
+* Add the AWS user credentials with permissions to access CodeDeploy to Github Secrets. These are the credentials we [created and saved](#iam-user) previously for ```GitHubActionsUser``` . To add secrets, click on the repository, ```Settings``` tab -> ```Secrets```.
     
 ![Github secrets](images/secrets.png)
 
 ### Deployment scripts
 
-Copy the deployment scripts needed by CodeDeploy into ```scripts``` directory. Place the appspec.yml file into the repository base directory. Refer to [CodeDeploy](#codedeploy) step for more information.
+Copy the deployment scripts needed by CodeDeploy into ```scripts``` directory. Place the ```appspec.yml``` file into the repository base directory. Refer to [CodeDeploy](#codedeploy) step for more information.
 
 Your GitHub workflow is all setup now to access and deploy applications using CodeDeploy. Repeat the steps for the other two services.
 
@@ -221,12 +236,6 @@
           ## Change directory as applicable
           run: go test -v -covermode=count
   ```
-<<<<<<< HEAD
-To run the workflow:
-```
-git tag test-0.0.1
-git push origin test-0.0.1
-=======
 
 Push the code to the ```develop``` branch. Confirm that all the workflows show up under the ```Actions``` tab on Github.
 
@@ -269,12 +278,10 @@
         description: 'S3 bucket name'      #S3 bucket to copy the zip file to, as noted before
         required: true
         default: <replace with default bucket name>
->>>>>>> ebb836d9
-```
-The ```release.yml``` workflow creates a code release on GitHub. It also create a executable of the code in the repository, and uploads the files needed on to the S3 bucket.
-
-To run:
-Click on Actions -> Build&Release -> Run workflow. Enter the required inputs or accept defaults.
+```
+The above parameters create input fields on GitHub UI.
+
+![Run build](images/run-workflow.png)
 
 The first part of ```build.yml``` workflow defined a ```release``` job. The release job creates a code release on GitHub. 
 
@@ -313,42 +320,8 @@
           draft: false
           prerelease: false
 ```
-This workflow is triggered manually with user inputs.
-
-```yaml
-# Name of the workflow/action
-name: Build&Release
-on:
-  workflow_dispatch:
-    inputs:
-      releaseVersion:
-        description: 'Version tag'     
-        required: true
-      releaseBody:
-        description: 'Release changes'     
-        required: true
-      branchName:
-        description: 'Branch name'     
-        required: true
-        default: develop
-      buildZipName:
-        description: 'Build zip file name'     
-        required: true
-        default: <replace with filename makefile>.zip
-      # Name of the s3 bucket created in AWS
-      s3Bucket:
-        description: 'S3 bucket name'     
-        required: true
-        default: <replace with default bucket name>
-```
-To run:
-Click on Actions -> Build&Release -> Run workflow. Enter the required inputs or accept defaults.
-
-<<<<<<< HEAD
-The ```build``` job in the workflow include the following steps:
-=======
+
 The second part of ```build.yml``` file defines the build job. The build job creates an executable of the go code in the repository, creates a zip file with the executable and the config scripts needed by CodeDeploy and uploads the zip file to the S3 bucket. The job includes the following steps:
->>>>>>> ebb836d9
 
 1. Checkout the code from the main branch (same as before)
 2. Get dependencies
@@ -395,8 +368,13 @@
         run: |
               aws s3 cp ${{ github.event.inputs.buildZipName }} s3://${{ github.event.inputs.s3Bucket }}/
 ```
+
 To run:
-Click on Actions -> Build&Release -> Run workflow. Enter the required inputs or accept defaults.
+Click on ```Actions -> Build&Release -> Run workflow```. Enter the required inputs or accept defaults.
+
+![Run build](images/run-workflow.png)
+
+Repeat the above for all the services.
 
 ## Test the Mock Services
 
